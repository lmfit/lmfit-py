--- conflicted
+++ resolved
@@ -375,20 +375,8 @@
         """
         evaluate the model with the supplied parameters and returns a ordered
         dict containting name, result pairs.
-<<<<<<< HEAD
         """
         return {self._name: self.eval(params=None, **kwargs)}
-=======
-        """        
-        if len(self.components) == 0:
-            return [self.eval(params=None, **kwargs)]
-        else:
-            comp_results = OrderedDict()
-            for model in self.components:
-                result = model.eval(params, **kwargs)
-                comp_results[model.name] = result
-        return comp_results            
->>>>>>> 9f8c2764
 
     def fit(self, data, params=None, weights=None, method='leastsq',
             iter_cb=None, scale_covar=True, verbose=True, fit_kws=None, **kwargs):
@@ -620,12 +608,6 @@
     eval(**kwargs)
          evaluate the current model, with the current parameter values,
          with values in kwargs sent to the model function.
-    
-    eval_components(**kwargs)
-         evaluate the current model, with the current parameter values,
-         with values in kwargs sent to the model function and returns 
-         a ordered dict with the model names as the key and the component
-         results as the values.
 
     eval_components(**kwargs)
          evaluate the current model, with the current parameter values,
@@ -684,11 +666,7 @@
 
     def eval(self, **kwargs):
         self.userkws.update(kwargs)
-        return self.model.eval(params=self.params, **self.userkws)        
-            
-    def eval_components(self, **kwargs):
-        self.userkws.update(kwargs)
-        return self.model.eval_components(params=self.params, **self.userkws)
+        return self.model.eval(params=self.params, **self.userkws)
 
     def eval_components(self, **kwargs):
         self.userkws.update(kwargs)
