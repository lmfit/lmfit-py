"""Simple minimizer is a wrapper around scipy.leastsq, allowing a user to build
a fitting model as a function of general purpose Fit Parameters that can be
fixed or varied, bounded, and written as a simple expression of other Fit
Parameters.

The user sets up a model in terms of instance of Parameters and writes a
function-to-be-minimized (residual function) in terms of these Parameters.

   Copyright (c) 2011 Matthew Newville, The University of Chicago
   <newville@cars.uchicago.edu>

"""

from collections import namedtuple
from copy import deepcopy
import multiprocessing
import numbers
import warnings

import numpy as np
from numpy import dot, eye, ndarray, ones_like, sqrt, take, transpose, triu
from numpy.dual import inv
from numpy.linalg import LinAlgError
from scipy.optimize import brute as scipy_brute
from scipy.optimize import leastsq as scipy_leastsq
from scipy.optimize import minimize as scipy_minimize
from scipy.stats import cauchy as cauchy_dist
from scipy.stats import norm as norm_dist
import six

# use locally modified version of uncertainties package
from . import uncertainties
from .parameter import Parameter, Parameters

#  scipy version notes:
#  currently scipy 0.14 is required.
#  feature           scipy version added
#    minimize              0.11
#    OptimizeResult        0.13
#    diff_evolution        0.15
#    least_squares         0.17

# differential_evolution is only present in scipy >= 0.15
try:
    from scipy.optimize import differential_evolution as scipy_diffev
except ImportError:
    from ._differentialevolution import differential_evolution as scipy_diffev


# check for scipy.opitimize.least_squares
HAS_LEAST_SQUARES = False
try:
    from scipy.optimize import least_squares
    HAS_LEAST_SQUARES = True
except ImportError:
    pass

# check for EMCEE
HAS_EMCEE = False
try:
    import emcee as emcee
    HAS_EMCEE = True
except ImportError:
    pass

# check for pandas
HAS_PANDAS = False
try:
    import pandas as pd
    HAS_PANDAS = True
except ImportError:
    pass


def asteval_with_uncertainties(*vals, **kwargs):
    """Calculate object value, given values for variables.

    This is used by the uncertainties package to calculate the
    uncertainty in an object even with a complicated expression.

    """
    _obj = kwargs.get('_obj', None)
    _pars = kwargs.get('_pars', None)
    _names = kwargs.get('_names', None)
    _asteval = _pars._asteval
    if (_obj is None or _pars is None or _names is None or
            _asteval is None or _obj._expr_ast is None):
        return 0
    for val, name in zip(vals, _names):
        _asteval.symtable[name] = val
    return _asteval.eval(_obj._expr_ast)


wrap_ueval = uncertainties.wrap(asteval_with_uncertainties)


def eval_stderr(obj, uvars, _names, _pars):
    """Evaluate uncertainty and set .stderr for a parameter `obj`.

    Given the uncertain values `uvars` (a list of uncertainties.ufloats), a list of
    parameter names that matches uvars, and a dict of param objects, keyed by
    name.

    This uses the uncertainties package wrapped function to evaluate the
    uncertainty for an arbitrary expression (in obj._expr_ast) of
    parameters.

    """
    if not isinstance(obj, Parameter) or getattr(obj, '_expr_ast', None) is None:
        return
    uval = wrap_ueval(*uvars, _obj=obj, _names=_names, _pars=_pars)
    try:
        obj.stderr = uval.std_dev()
    except:
        obj.stderr = 0


class MinimizerException(Exception):
    """General Purpose Exception."""

    def __init__(self, msg):
        """TODO: add public method docstring."""
        Exception.__init__(self)
        self.msg = msg

    def __str__(self):
        """TODO: add magic method docstring."""
        return "\n%s" % self.msg


def _differential_evolution(func, x0, **kwds):
    """A wrapper for differential_evolution that can be used with
    scipy.minimize."""
    kwargs = dict(args=(), strategy='best1bin', maxiter=None, popsize=15,
                  tol=0.01, mutation=(0.5, 1), recombination=0.7, seed=None,
                  callback=None, disp=False, polish=True,
                  init='latinhypercube')

    for k, v in kwds.items():
        if k in kwargs:
            kwargs[k] = v

    return scipy_diffev(func, kwds['bounds'], **kwargs)


SCALAR_METHODS = {'nelder': 'Nelder-Mead',
                  'powell': 'Powell',
                  'cg': 'CG',
                  'bfgs': 'BFGS',
                  'newton': 'Newton-CG',
                  'lbfgsb': 'L-BFGS-B',
                  'l-bfgsb': 'L-BFGS-B',
                  'tnc': 'TNC',
                  'cobyla': 'COBYLA',
                  'slsqp': 'SLSQP',
                  'dogleg': 'dogleg',
                  'trust-ncg': 'trust-ncg',
                  'differential_evolution': 'differential_evolution'}


def reduce_chisquare(r):
    """Reduce residual array r to scalar as chi-square (r*r).sum()."""
    return (r*r).sum()


def reduce_negentropy(r):
    """Reduce residual array r to scalar using negative entropy and the normal
    (Gaussian) probability distribution of r as pdf:

       (norm.pdf(r)*norm.logpdf(r)).sum()
    since pdf(r) = exp(-r*r/2)/sqrt(2*pi), this is
       ((r*r/2 - log(sqrt(2*pi))) * exp(-r*r/2)).sum()

    """
    return (norm_dist.pdf(r)*norm_dist.logpdf(r)).sum()


def reduce_cauchylogpdf(r):
    """Reduce residual array r to scalar using negative log-likelihood and a
    Cauchy (Lorentzian) distribution of r:

       -scipy.stats.cauchy.logpdf(r)
    (where the Cauchy pdf = 1/(pi*(1+r*r))). This gives greater
    suppression of outliers compared to normal sum-of-squares.

    """
    return -cauchy_dist.logpdf(r).sum()


class MinimizerResult(object):
    r"""
    A class that holds the results of a minimization.

    This is a plain container (with no methods of its own) that
    simply holds the results of the minimization.  Fit results
    include data such as status and error messages, fit statistics,
    and the updated (i.e., best-fit) parameters themselves :attr:`params`.

    The list of (possible) `MinimizerResult` attributes follows.

    Attributes
    ----------
    params : :class:`lmfit.parameter.Parameters`
        The best-fit parameters resulting from the fit.
    status : int
        Termination status of the optimizer. Its value depends on the
        underlying solver. Refer to `message` for details.
    var_names : list
        Ordered list of variable parameter names used in optimization, and
        useful for understanding the the values in :attr:`init_vals` and
        :attr:`covar`.
    covar : numpy.ndarray
        Covariance matrix from minimization (`leastsq` only), with
        rows/columns using :attr:`var_names`.
    init_vals : list
        List of initial values for variable parameters using :attr:`var_names`.
    init_values : dict
        Dictionary of initial values for variable parameters.
    nfev : int
        Number of function evaluations.
    success : bool
        Boolean (``True``/``False``) for whether fit succeeded.
    errorbars : bool
        Boolean (``True``/``False``) for whether uncertainties were estimated.
    message : string
        Message about fit success.
    ier : int
        Integer error value from :scipydoc:`optimize.leastsq` (`leastsq` only).
    lmdif_message : string
        Message from :scipydoc:`optimize.leastsq` (`leastsq` only).
    nvarys : int
        Number of variables in fit :math:`N_{\\rm varys}`.
    ndata : int
        Number of data points:  :math:`N`.
    nfree : int
        Degrees of freedom in fit:  :math:`N - N_{\\rm varys}`.
    residual : numpy.ndarray
        Residual array :math:`{\\rm Resid_i}`. Return value of the objective
        function.
    chisqr : float
        Chi-square: :math:`\chi^2 = \sum_i^N [{\\rm Resid}_i]^2`.
    redchi : float
        Reduced chi-square:
        :math:`\chi^2_{\\nu}= {\chi^2} / {(N - N_{\\rm varys})}`.
    aic : float
        Akaike Information Criterion statistic.
    bic : float
        Bayesian Information Criterion statistic.

    """

    def __init__(self, **kws):
        """TODO: add public method docstring."""
        for key, val in kws.items():
            setattr(self, key, val)

    @property
    def flatchain(self):
        """A flatchain view of the sampling chain from the `emcee` method."""
        if hasattr(self, 'chain'):
            if HAS_PANDAS:
                if len(self.chain.shape) == 4:
                    return pd.DataFrame(self.chain[0,...].reshape((-1, self.nvarys)),
                                        columns=self.var_names)
                elif len(self.chain.shape) == 3:
                    return pd.DataFrame(self.chain.reshape((-1, self.nvarys)),
                                        columns=self.var_names)
            else:
                raise NotImplementedError('Please install Pandas to see the '
                                          'flattened chain')
        else:
            return None

    def show_candidates(self, candidate_nmb='all'):
        """A pretty_print() representation of the candidates.

        Showing all candidates (default) or the specified candidate-#
        from the brute force method.

        """
        if hasattr(self, 'candidates'):
            try:
                candidate = self.candidates[candidate_nmb]
                print("\nCandidate #{}, chisqr = "
                      "{:.3f}".format(candidate_nmb, candidate.score))
                candidate.params.pretty_print()
            except:
                for i, candidate in enumerate(self.candidates):
                    print("\nCandidate #{}, chisqr = "
                          "{:.3f}".format(i, candidate.score))
                    candidate.params.pretty_print()


class Minimizer(object):
    """A general minimizer for curve fitting and optimization."""

    _err_nonparam = ("params must be a minimizer.Parameters() instance or list "
                     "of Parameters()")
    _err_maxfev = ("Too many function calls (max set to %i)!  Use:"
                   " minimize(func, params, ..., maxfev=NNN)"
                   "or set leastsq_kws['maxfev']  to increase this maximum.")

    def __init__(self, userfcn, params, fcn_args=None, fcn_kws=None,
                 iter_cb=None, scale_covar=True, nan_policy='raise',
                 reduce_fcn=None, **kws):
        """The Minimizer class initialization.

        The following parameters are accepted:

        Parameters
        ----------
        userfcn : callable
            Objective function that returns the residual (difference between
            model and data) to be minimized in a least squares sense.  The
            function must have the signature:
            `userfcn(params, *fcn_args, **fcn_kws)`
        params : :class:`lmfit.parameter.Parameters` object.
            Contains the Parameters for the model.
        fcn_args : tuple, optional
            Positional arguments to pass to `userfcn`.
        fcn_kws : dict, optional
            Keyword arguments to pass to `userfcn`.
        iter_cb : callable, optional
            Function to be called at each fit iteration. This function should
            have the signature:
            `iter_cb(params, iter, resid, *fcn_args, **fcn_kws)`,
            where `params` will have the current parameter values, `iter`
            the iteration, `resid` the current residual array, and `*fcn_args`
            and `**fcn_kws` as passed to the objective function.
        scale_covar : bool, optional
            Whether to automatically scale the covariance matrix (leastsq
            only).
        nan_policy : str, optional
            Specifies action if `userfcn` (or a Jacobian) returns nan
            values. One of:
             - 'raise' - a `ValueError` is raised
             - 'propagate' - the values returned from `userfcn` are un-altered
             - 'omit' - the non-finite values are filtered.
        reduce_fcn : str or callable, optional
            Function to convert a residual array to a scalar value for the scalar
            minimizers. Optional values are (where `r` is the residual array):
             - None           : sum of squares of residual [default]
                                (r*r).sum()
             - 'negentropy'   : neg entropy, using normal distribution
                                (rho*log(rho)).sum() for rho=exp(-r*r/2)/(sqrt(2*pi))
             - 'neglogcauchy' : neg log likelihood, using Cauchy distribution
                                -log(1/(pi*(1+r*r))).sum()
             - callable       : must take 1 argument (r) and return a float.

        kws : dict, optional
            Options to pass to the minimizer being used.

        Notes
        -----
        The objective function should return the value to be minimized. For the
        Levenberg-Marquardt algorithm from :meth:`leastsq` or
        :meth:`least_squares`, this returned value must
        be an array, with a length greater than or equal to the number of
        fitting variables in the model. For the other methods, the return value
        can either be a scalar or an array. If an array is returned, the sum of
        squares of the array will be sent to the underlying fitting method,
        effectively doing a least-squares optimization of the return values. If
        the objective function returns non-finite values then a `ValueError`
        will be raised because the underlying solvers cannot deal with them.

        A common use for the `fcn_args` and `fcn_kws` would be to pass in
        other data needed to calculate the residual, including such things
        as the data array, dependent variable, uncertainties in the data,
        and other data structures for the model calculation.

        """
        self.userfcn = userfcn
        self.userargs = fcn_args
        if self.userargs is None:
            self.userargs = []

        self.userkws = fcn_kws
        if self.userkws is None:
            self.userkws = {}
        self.kws = kws
        self.iter_cb = iter_cb
        self.scale_covar = scale_covar
        self.nfev = 0
        self.nfree = 0
        self.ndata = 0
        self.ier = 0
        self._abort = False
        self.success = True
        self.errorbars = False
        self.message = None
        self.lmdif_message = None
        self.chisqr = None
        self.redchi = None
        self.covar = None
        self.residual = None
        self.reduce_fcn = reduce_fcn
        self.params = params
        self.jacfcn = None
        self.nan_policy = nan_policy

    @property
    def values(self):
        """Return Parameter values in a simple dictionary."""
        return {name: p.value for name, p in self.result.params.items()}

    def __residual(self, fvars, apply_bounds_transformation=True):
        """Residual function used for least-squares fit.

        With the new, candidate values of fvars (the fitting variables),
        this evaluates all parameters, including setting bounds and
        evaluating constraints, and then passes those to the user-supplied
        function to calculate the residual.

        Parameters
        ----------------
        fvars : np.ndarray
            Array of new parameter values suggested by the minimizer.
        apply_bounds_transformation : bool, optional
            If true, apply lmfits parameter transformation to constrain
            parameters. This is needed for solvers without inbuilt support for
            bounds.

        Returns
        -----------
        residuals : np.ndarray
             The evaluated function values for given fvars.

        """
        # set parameter values
        if self._abort:
            return None
        params = self.result.params

        if fvars.shape == ():
            fvars = fvars.reshape((1,))

        if apply_bounds_transformation:
            for name, val in zip(self.result.var_names, fvars):
                params[name].value = params[name].from_internal(val)
        else:
            for name, val in zip(self.result.var_names, fvars):
                params[name].value = val
        params.update_constraints()

        self.result.nfev += 1

        out = self.userfcn(params, *self.userargs, **self.userkws)
        out = _nan_policy(out, nan_policy=self.nan_policy)

        if callable(self.iter_cb):
            abort = self.iter_cb(params, self.result.nfev, out,
                                 *self.userargs, **self.userkws)
            self._abort = self._abort or abort
        self._abort = self._abort and self.result.nfev > len(fvars)
        if not self._abort:
            return np.asarray(out).ravel()

    def __jacobian(self, fvars):
        """Reuturn analytical jacobian to be used with Levenberg-Marquardt.

        modified 02-01-2012 by Glenn Jones, Aberystwyth University
        modified 06-29-2015 M Newville to apply gradient scaling for
        bounded variables (thanks to JJ Helmus, N Mayorov)

        """
        pars = self.result.params
        grad_scale = ones_like(fvars)
        for ivar, name in enumerate(self.result.var_names):
            val = fvars[ivar]
            pars[name].value = pars[name].from_internal(val)
            grad_scale[ivar] = pars[name].scale_gradient(val)

        self.result.nfev += 1
        pars.update_constraints()

        # compute the jacobian for "internal" unbounded variables,
        # then rescale for bounded "external" variables.
        jac = self.jacfcn(pars, *self.userargs, **self.userkws)
        jac = _nan_policy(jac, nan_policy=self.nan_policy)

        if self.col_deriv:
            jac = (jac.transpose()*grad_scale).transpose()
        else:
            jac *= grad_scale
        return jac

    def penalty(self, fvars):
        """Penalty function for scalar minimizers.

        Parameters
        ----------
        fvars : numpy.ndarray
            Array of values for the variable parameters

        Returns
        -------
        r : float
            The user evaluated user-supplied objective function.

            If the objective function is an array of size greater than 1,
            use the scalar returned by `self.reduce_fcn`.  This defaults
            to sum-of-squares, but can be replaced by other options.

        """
        r = self.__residual(fvars)
        if isinstance(r, ndarray) and r.size > 1:
            r = self.reduce_fcn(r)
            if isinstance(r, ndarray) and r.size > 1:
                r = r.sum()
        return r

    def penalty_brute(self, fvars):
        """Penalty function for brute force method.

        Parameters
        ----------
        fvars : numpy.ndarray
            Array of values for the variable parameters

        Returns
        -------
        r : float
            The user evaluated user-supplied objective function. If the
            objective function is an array of size greater than 1, return the
            array sum-of-squares

        """
        r = self.__residual(fvars, apply_bounds_transformation=False)
        if isinstance(r, ndarray) and r.size > 1:
            r = (r*r).sum()
        return r

    def prepare_fit(self, params=None):
        """Prepare parameters for fitting, return array of initial values.

        Prepares and initializes model and Parameters for subsequent
        fitting. This routine prepares the conversion of :class:`Parameters`
        into fit variables, organizes parameter bounds, and parses, "compiles"
        and checks constrain expressions.   The method also creates and returns
        a new instance of a :class:`MinimizerResult` object that contains the
        copy of the Parameters that will actually be varied in the fit.

        This method is called directly by the fitting methods, and it is
        generally not necessary to call this function explicitly.

        .. versionchanged:: 0.9.0
            Return value changed to :class:`MinimizerResult`.

        """
        # determine which parameters are actually variables
        # and which are defined expressions.
        self.result = MinimizerResult()
        result = self.result
        if params is not None:
            self.params = params
        if isinstance(self.params, Parameters):
            result.params = deepcopy(self.params)
        elif isinstance(self.params, (list, tuple)):
            result.params = Parameters()
            for par in self.params:
                if not isinstance(par, Parameter):
                    raise MinimizerException(self._err_nonparam)
                else:
                    result.params[par.name] = par
        elif self.params is None:
            raise MinimizerException(self._err_nonparam)

        # determine which parameters are actually variables
        # and which are defined expressions.

        result.var_names = []  # note that this *does* belong to self...
        result.init_vals = []
        result.params.update_constraints()
        result.nfev = 0
        result.errorbars = False
        result.aborted = False
        for name, par in self.result.params.items():
            par.stderr = None
            par.correl = None
            if par.expr is not None:
                par.vary = False
            if par.vary:
                result.var_names.append(name)
                result.init_vals.append(par.setup_bounds())

            par.init_value = par.value
            if par.name is None:
                par.name = name
        result.nvarys = len(result.var_names)
        result.init_values = {n: v for n, v in zip(result.var_names,
                                                   result.init_vals)}

        # set up reduce function for scalar minimizers
        #    1. user supplied callable
        #    2. string starting with 'neglogc' or 'negent'
        #    3. sum of squares
        if not callable(self.reduce_fcn):
            if isinstance(self.reduce_fcn, six.string_types):
                if self.reduce_fcn.lower().startswith('neglogc'):
                    self.reduce_fcn = reduce_cauchylogpdf
                elif self.reduce_fcn.lower().startswith('negent'):
                    self.reduce_fcn = reduce_negentropy
            if self.reduce_fcn is None:
                self.reduce_fcn = reduce_chisquare
        return result

    def unprepare_fit(self):
        """Clean the fit state.

        AST compilations of constraint expressions are removed, so that
        subsequent fits will need to call prepare_fit.

        """
        pass

    def scalar_minimize(self, method='Nelder-Mead', params=None, **kws):
        """Scalar minimization using :scipydoc:`optimize.minimize`.

        Perform fit with any of the scalar minimization algorithms supported by
        :scipydoc:`optimize.minimize`. Default argument values are:

        +-------------------------+-----------------+-----------------------------------------------------+
        | :meth:`scalar_minimize` | Default Value   | Description                                         |
        | arg                     |                 |                                                     |
        +=========================+=================+=====================================================+
        |   method                | ``Nelder-Mead`` | fitting method                                      |
        +-------------------------+-----------------+-----------------------------------------------------+
        |   tol                   | 1.e-7           | fitting and parameter tolerance                     |
        +-------------------------+-----------------+-----------------------------------------------------+
        |   hess                  | None            | Hessian of objective function                       |
        +-------------------------+-----------------+-----------------------------------------------------+


        Parameters
        ----------
        method : str, optional
            Name of the fitting method to use.
            One of:

            - 'Nelder-Mead' (default)
            - 'L-BFGS-B'
            - 'Powell'
            - 'CG'
            - 'Newton-CG'
            - 'COBYLA'
            - 'TNC'
            - 'trust-ncg'
            - 'dogleg'
            - 'SLSQP'
            - 'differential_evolution'

        params : Parameters, optional
           Parameters to use as starting points.
        kws : dict, optional
            Minimizer options pass to :scipydoc:`optimize.minimize`.

        Returns
        -------
        :class:`MinimizerResult`
            Object containing the optimized parameter
            and several goodness-of-fit statistics.


        .. versionchanged:: 0.9.0
           Return value changed to :class:`MinimizerResult`.

        Notes
        -----
        If the objective function returns a numpy array instead
        of the expected scalar, the sum of squares of the array
        will be used.

        Note that bounds and constraints can be set on Parameters
        for any of these methods, so are not supported separately
        for those designed to use bounds. However, if you use the
        differential_evolution method you must specify finite
        (min, max) for each varying Parameter.

        """
        result = self.prepare_fit(params=params)
        result.method = method
        vars = result.init_vals
        params = result.params

        fmin_kws = dict(method=method,
                        options={'maxiter': 1000 * (len(vars) + 1)})
        fmin_kws.update(self.kws)
        fmin_kws.update(kws)

        # hess supported only in some methods
        if 'hess' in fmin_kws and method not in ('Newton-CG',
                                                 'dogleg', 'trust-ncg'):
            fmin_kws.pop('hess')

        # jac supported only in some methods (and Dfun could be used...)
        if 'jac' not in fmin_kws and fmin_kws.get('Dfun', None) is not None:
            self.jacfcn = fmin_kws.pop('jac')
            fmin_kws['jac'] = self.__jacobian

        if 'jac' in fmin_kws and method not in ('CG', 'BFGS', 'Newton-CG',
                                                'dogleg', 'trust-ncg'):
            self.jacfcn = None
            fmin_kws.pop('jac')

        if method == 'differential_evolution':
            fmin_kws['method'] = _differential_evolution
            bounds = np.asarray([(par.min, par.max)
                                 for par in params.values()])
            varying = np.asarray([par.vary for par in params.values()])

            if not np.all(np.isfinite(bounds[varying])):
                raise ValueError('With differential evolution finite bounds '
                                 'are required for each varying parameter')
            bounds = [(-np.pi / 2., np.pi / 2.)] * len(vars)
            fmin_kws['bounds'] = bounds

            # in scipy 0.14 this can be called directly from scipy_minimize
            # When minimum scipy is 0.14 the following line and the else
            # can be removed.
            ret = _differential_evolution(self.penalty, vars, **fmin_kws)
        else:
            ret = scipy_minimize(self.penalty, vars, **fmin_kws)

        result.aborted = self._abort
        self._abort = False
        if isinstance(ret, dict):
            for attr, value in ret.items():
                setattr(result, attr, value)
        else:
            for attr in dir(ret):
                if not attr.startswith('_'):
                    setattr(result, attr, getattr(ret, attr))

        result.x = np.atleast_1d(result.x)
        result.chisqr = result.residual = self.__residual(result.x)
        result.nvarys = len(vars)
        result.ndata = 1
        result.nfree = 1
        if isinstance(result.residual, ndarray):
            result.chisqr = (result.chisqr**2).sum()
            result.ndata = len(result.residual)
            result.nfree = result.ndata - result.nvarys
        result.redchi = result.chisqr / result.nfree
        # this is -2*loglikelihood
        _neg2_log_likel = result.ndata * np.log(result.chisqr / result.ndata)
        result.aic = _neg2_log_likel + 2 * result.nvarys
        result.bic = _neg2_log_likel + np.log(result.ndata) * result.nvarys

        return result

    def emcee(self, params=None, steps=1000, nwalkers=100, burn=0, thin=1,
              ntemps=1, pos=None, reuse_sampler=False, workers=1,
              float_behavior='posterior', is_weighted=True, seed=None,
              sampler_kwargs=None):
        """Bayesian sampling of the posterior distribution using the `emcee`.

        Bayesian sampling of the posterior distribution for the parameters
        using the `emcee` Markov Chain Monte Carlo package. The method assumes
        that the prior is Uniform. You need to have `emcee` installed to use
        this method.

        Parameters
        ----------
        params : :class:`lmfit.parameter.Parameters`, optional
            Parameters to use as starting point. If this is not specified
            then the Parameters used to initialize the Minimizer object are
            used.
        steps : int, optional
            How many samples you would like to draw from the posterior
            distribution for each of the walkers?
        nwalkers : int, optional
            Should be set so :math:`nwalkers >> nvarys`, where `nvarys` are
            the number of parameters being varied during the fit.
            "Walkers are the members of the ensemble. They are almost like
            separate Metropolis-Hastings chains but, of course, the proposal
            distribution for a given walker depends on the positions of all
            the other walkers in the ensemble." - from the `emcee` webpage.
        burn : int, optional
            Discard this many samples from the start of the sampling regime.
        thin : int, optional
            Only accept 1 in every `thin` samples.
        ntemps : int, optional
            If `ntemps > 1` perform a Parallel Tempering.
        pos : np.ndarray, optional
            Specify the initial positions for the sampler.  If `ntemps == 1`
            then `pos.shape` should be `(nwalkers, nvarys)`. Otherwise,
            `(ntemps, nwalkers, nvarys)`. You can also initialise using a
            previous chain that had the same `ntemps`, `nwalkers` and
            `nvarys`. Note that `nvarys` may be one larger than you expect it
            to be if your `userfcn` returns an array and `is_weighted is
            False`.
        reuse_sampler : bool, optional
            If you have already run `emcee` on a given `Minimizer` object then
            it possesses an internal ``sampler`` attribute. You can continue to
            draw from the same sampler (retaining the chain history) if you set
            this option to `True`. Otherwise a new sampler is created. The
            `nwalkers`, `ntemps`, `pos`, and `params` keywords are ignored with
            this option.
            **Important**: the Parameters used to create the sampler must not
            change in-between calls to `emcee`. Alteration of Parameters
            would include changed ``min``, ``max``, ``vary`` and ``expr``
            attributes. This may happen, for example, if you use an altered
            Parameters object and call the `minimize` method in-between calls
            to `emcee`.
        workers : Pool-like or int, optional
            For parallelization of sampling.  It can be any Pool-like object
            with a map method that follows the same calling sequence as the
            built-in `map` function. If int is given as the argument, then a
            multiprocessing-based pool is spawned internally with the
            corresponding number of parallel processes. 'mpi4py'-based
            parallelization and 'joblib'-based parallelization pools can also
            be used here. **Note**: because of multiprocessing overhead it may
            only be worth parallelising if the objective function is expensive
            to calculate, or if there are a large number of objective
            evaluations per step (`ntemps * nwalkers * nvarys`).
        float_behavior : str, optional
            Specifies meaning of the objective function output if it returns a
            float. One of:

            - 'posterior' - objective function returns a log-posterior
              probability
            - 'chi2' - objective function returns :math:`\chi^2`.

            See Notes for further details.
        is_weighted : bool, optional
            Has your objective function been weighted by measurement
            uncertainties? If `is_weighted is True` then your objective
            function is assumed to return residuals that have been divided by
            the true measurement uncertainty `(data - model) / sigma`. If
            `is_weighted is False` then the objective function is assumed to
            return unweighted residuals, `data - model`. In this case `emcee`
            will employ a positive measurement uncertainty during the sampling.
            This measurement uncertainty will be present in the output params
            and output chain with the name `__lnsigma`. A side effect of this
            is that you cannot use this parameter name yourself.
            **Important** this parameter only has any effect if your objective
            function returns an array. If your objective function returns a
            float, then this parameter is ignored. See Notes for more details.
        seed : int or `np.random.RandomState`, optional
            If `seed` is an int, a new `np.random.RandomState` instance is used,
            seeded with `seed`.
            If `seed` is already a `np.random.RandomState` instance, then that
            `np.random.RandomState` instance is used.
            Specify `seed` for repeatable minimizations.
        sampler_kwargs : dict, optional
            Additional keyword arguments that can be used to construct
            the emcee.PTSampler or emcee.EnsembleSampler objects [1]_

        Returns
        -------
        :class:`MinimizerResult`
            MinimizerResult object containing updated params, statistics,
            etc. The updated params represent the median (50th percentile) of
            all the samples, whilst the parameter uncertainties are half of the
            difference between the 15.87 and 84.13 percentiles.
            The `MinimizerResult` also contains the ``chain``, ``flatchain``
            and ``lnprob`` attributes. The ``chain`` and ``flatchain``
            attributes contain the samples and have the shape
            `(nwalkers, (steps - burn) // thin, nvarys)` or
            `(ntemps, nwalkers, (steps - burn) // thin, nvarys)`,
            depending on whether Parallel tempering was used or not.
            `nvarys` is the number of parameters that are allowed to vary.
            The ``flatchain`` attribute is a `pandas.DataFrame` of the
            flattened chain, `chain.reshape(-1, nvarys)`. To access flattened
            chain values for a particular parameter use
            `result.flatchain[parname]`. The ``lnprob`` attribute contains the
            log probability for each sample in ``chain``. The sample with the
            highest probability corresponds to the maximum likelihood estimate.
<<<<<<< HEAD
        sampler_kwargs : dict, optional
            Add any sampler keyword arguments here., Typically ``a``,
            ``betas`` or ``Tmax``
=======

>>>>>>> 455b252a
        Notes
        -----
        This method samples the posterior distribution of the parameters using
        Markov Chain Monte Carlo.  To do so it needs to calculate the
        log-posterior probability of the model parameters, `F`, given the data,
        `D`, :math:`\ln p(F_{true} | D)`. This 'posterior probability' is
        calculated as:

        .. math::

            \ln p(F_{true} | D) \propto \ln p(D | F_{true}) + \ln p(F_{true})

        where :math:`\ln p(D | F_{true})` is the 'log-likelihood' and
        :math:`\ln p(F_{true})` is the 'log-prior'. The default log-prior
        encodes prior information already known about the model. This method
        assumes that the log-prior probability is `-np.inf` (impossible) if the
        one of the parameters is outside its limits. The log-prior probability
        term is zero if all the parameters are inside their bounds (known as a
        uniform prior). The log-likelihood function is given by [1]_:

        .. math::

            \ln p(D|F_{true}) = -\\frac{1}{2}\sum_n \left[\\frac{\left(g_n(F_{true}) - D_n \\right)^2}{s_n^2}+\ln (2\pi s_n^2)\\right]

        The first summand in the square brackets represents the residual for a
        given datapoint (:math:`g` being the generative model, :math:`D_n` the
        data and :math:`s_n` the standard deviation, or measurement
        uncertainty, of the datapoint). This term represents :math:`\chi^2`
        when summed over all data points.
        Ideally the objective function used to create `lmfit.Minimizer` should
        return the log-posterior probability, :math:`\ln p(F_{true} | D)`.
        However, since the in-built log-prior term is zero, the objective
        function can also just return the log-likelihood, unless you wish to
        create a non-uniform prior.

        If a float value is returned by the objective function then this value
        is assumed by default to be the log-posterior probability, i.e.
        `float_behavior is 'posterior'`. If your objective function returns
        :math:`\chi^2`, then you should use a value of `'chi2'` for
        `float_behavior`. `emcee` will then multiply your :math:`\chi^2` value
        by -0.5 to obtain the posterior probability.

        However, the default behaviour of many objective functions is to return
        a vector of (possibly weighted) residuals. Therefore, if your objective
        function returns a vector, `res`, then the vector is assumed to contain
        the residuals. If `is_weighted is True` then your residuals are assumed
        to be correctly weighted by the standard deviation (measurement
        uncertainty) of the data points (`res = (data - model) / sigma`) and
        the log-likelihood (and log-posterior probability) is calculated as:
        `-0.5 * np.sum(res**2)`.
        This ignores the second summand in the square brackets. Consequently,
        in order to calculate a fully correct log-posterior probability value
        your objective function should return a single value. If
        `is_weighted is False` then the data uncertainty, `s_n`, will be
        treated as a nuisance parameter and will be marginalized out. This is
        achieved by employing a strictly positive uncertainty
        (homoscedasticity) for each data point, :math:`s_n = \exp(\_\_lnsigma)`.
        `__lnsigma` will be present in `MinimizerResult.params`, as well as
        `Minimizer.chain`, `nvarys` will also be increased by one.

        References
        ----------
        .. [1] http://dan.iel.fm/emcee/current/user/line/

        """
        if not HAS_EMCEE:
            raise NotImplementedError('You must have emcee to use'
                                      ' the emcee method')
        tparams = params
        # if you're reusing the sampler then ntemps, nwalkers have to be
        # determined from the previous sampling
        if reuse_sampler:
            if not hasattr(self, 'sampler') or not hasattr(self, '_lastpos'):
                raise ValueError("You wanted to use an existing sampler, but"
                                 "it hasn't been created yet")
            if len(self._lastpos.shape) == 2:
                ntemps = 1
                nwalkers = self._lastpos.shape[0]
            elif len(self._lastpos.shape) == 3:
                ntemps = self._lastpos.shape[0]
                nwalkers = self._lastpos.shape[1]
            tparams = None

        result = self.prepare_fit(params=tparams)
        result.method = 'emcee'
        params = result.params

        # check if the userfcn returns a vector of residuals
        out = self.userfcn(params, *self.userargs, **self.userkws)
        out = np.asarray(out).ravel()
        if out.size > 1 and is_weighted is False:
            # we need to marginalise over a constant data uncertainty
            if '__lnsigma' not in params:
                # __lnsigma should already be in params if is_weighted was
                # previously set to True.
                params.add('__lnsigma', value=0.01, min=-np.inf, max=np.inf, vary=True)
                # have to re-prepare the fit
                result = self.prepare_fit(params)
                params = result.params

        # Removing internal parameter scaling. We could possibly keep it,
        # but I don't know how this affects the emcee sampling.
        bounds = []
        var_arr = np.zeros(len(result.var_names))
        i = 0
        for par in params:
            param = params[par]
            if param.expr is not None:
                param.vary = False
            if param.vary:
                var_arr[i] = param.value
                i += 1
            else:
                # don't want to append bounds if they're not being varied.
                continue

            param.from_internal = lambda val: val
            lb, ub = param.min, param.max
            if lb is None or lb is np.nan:
                lb = -np.inf
            if ub is None or ub is np.nan:
                ub = np.inf
            bounds.append((lb, ub))
        bounds = np.array(bounds)

        self.nvarys = len(result.var_names)

        # set up multiprocessing options for the samplers
        if sampler_kwargs is None:
            sampler_kwargs = {}
        auto_pool = None
        if isinstance(workers, int) and workers > 1:
            auto_pool = multiprocessing.Pool(workers)
            sampler_kwargs['pool'] = auto_pool
        elif hasattr(workers, 'map'):
            sampler_kwargs['pool'] = workers

        # function arguments for the log-probability functions
        # these values are sent to the log-probability functions by the sampler.
        lnprob_args = (self.userfcn, params, result.var_names, bounds)
        lnprob_kwargs = {'is_weighted': is_weighted,
                         'float_behavior': float_behavior,
                         'userargs': self.userargs,
                         'userkws': self.userkws,
                         'nan_policy': self.nan_policy}

        if ntemps > 1:
            # the prior and likelihood function args and kwargs are the same
            sampler_kwargs['loglargs'] = lnprob_args
            sampler_kwargs['loglkwargs'] = lnprob_kwargs
            sampler_kwargs['logpargs'] = (bounds,)
        else:
            sampler_kwargs['args'] = lnprob_args
            sampler_kwargs['kwargs'] = lnprob_kwargs

        # set up the random number generator
        rng = _make_random_gen(seed)

        # now initialise the samplers
        if reuse_sampler:
            if auto_pool is not None:
                self.sampler.pool = auto_pool

            p0 = self._lastpos
            if p0.shape[-1] != self.nvarys:
                raise ValueError("You cannot reuse the sampler if the number"
                                 "of varying parameters has changed")
        elif ntemps > 1:
            # Parallel Tempering
            # jitter the starting position by scaled Gaussian noise
            p0 = 1 + rng.randn(ntemps, nwalkers, self.nvarys) * 1.e-4
            p0 *= var_arr
            self.sampler = emcee.PTSampler(ntemps, nwalkers, self.nvarys,
                                           _lnpost, _lnprior, **sampler_kwargs)
        else:
            p0 = 1 + rng.randn(nwalkers, self.nvarys) * 1.e-4
            p0 *= var_arr
            self.sampler = emcee.EnsembleSampler(nwalkers, self.nvarys,
                                                 _lnpost, **sampler_kwargs)

        # user supplies an initialisation position for the chain
        # If you try to run the sampler with p0 of a wrong size then you'll get
        # a ValueError. Note, you can't initialise with a position if you are
        # reusing the sampler.
        if pos is not None and not reuse_sampler:
            tpos = np.asfarray(pos)
            if p0.shape == tpos.shape:
                pass
            # trying to initialise with a previous chain
            elif tpos.shape[0::2] == (nwalkers, self.nvarys):
                tpos = tpos[:, -1, :]
            # initialising with a PTsampler chain.
            elif ntemps > 1 and tpos.ndim == 4:
                tpos_shape = list(tpos.shape)
                tpos_shape.pop(2)
                if tpos_shape == (ntemps, nwalkers, self.nvarys):
                    tpos = tpos[..., -1, :]
            else:
                raise ValueError('pos should have shape (nwalkers, nvarys)'
                                 'or (ntemps, nwalkers, nvarys) if ntemps > 1')
            p0 = tpos

        # if you specified a seed then you also need to seed the sampler
        if seed is not None:
            self.sampler.random_state = rng.get_state()

        # now do a production run, sampling all the time
        output = self.sampler.run_mcmc(p0, steps)
        self._lastpos = output[0]

        # discard the burn samples and thin
        chain = self.sampler.chain[..., burn::thin, :]
        lnprobability = self.sampler.lnprobability[..., burn::thin]

        # take the zero'th PTsampler temperature for the parameter estimators
        if ntemps > 1:
            flatchain = chain[0, ...].reshape((-1, self.nvarys))
        else:
            flatchain = chain.reshape((-1, self.nvarys))

        quantiles = np.percentile(flatchain, [15.87, 50, 84.13], axis=0)

        for i, var_name in enumerate(result.var_names):
            std_l, median, std_u = quantiles[:, i]
            params[var_name].value = median
            params[var_name].stderr = 0.5 * (std_u - std_l)
            params[var_name].correl = {}

        params.update_constraints()

        # work out correlation coefficients
        corrcoefs = np.corrcoef(flatchain.T)

        for i, var_name in enumerate(result.var_names):
            for j, var_name2 in enumerate(result.var_names):
                if i != j:
                    result.params[var_name].correl[var_name2] = corrcoefs[i, j]

        result.chain = np.copy(chain)
        result.lnprob = np.copy(lnprobability)
        result.errorbars = True
        result.nvarys = len(result.var_names)

        if auto_pool is not None:
            auto_pool.terminate()

        return result

    def least_squares(self, params=None, **kws):
        """Use the ``least_squares`` (new in scipy 0.17) to perform a fit.

        It assumes that the input Parameters have been initialized, and
        a function to minimize has been properly set up.
        When possible, this calculates the estimated uncertainties and
        variable correlations from the covariance matrix.

        This method wraps :scipydoc:`optimize.least_squares`, which
        has inbuilt support for bounds and robust loss functions.

        Parameters
        ----------
        params : Parameters, optional
           Parameters to use as starting points.
        kws : dict, optional
            Minimizer options to pass to
            :scipydoc:`optimize.least_squares`.

        Returns
        -------
        :class:`MinimizerResult`
            Object containing the optimized parameter
            and several goodness-of-fit statistics.


        .. versionchanged:: 0.9.0
           Return value changed to :class:`MinimizerResult`.

        """
        if not HAS_LEAST_SQUARES:
            raise NotImplementedError("Scipy with a version higher than 0.17 "
                                      "is needed for this method.")

        result = self.prepare_fit(params)
        result.method = 'least_squares'

        replace_none = lambda x, sign: sign*np.inf if x is None else x
        upper_bounds = [replace_none(i.max, 1) for i in self.params.values()]
        lower_bounds = [replace_none(i.min, -1) for i in self.params.values()]
        start_vals = [i.value for i in self.params.values()]

        ret = least_squares(self.__residual,
                            start_vals,
                            bounds=(lower_bounds, upper_bounds),
                            kwargs=dict(apply_bounds_transformation=False),
                            **kws)

        for attr in ret:
            setattr(result, attr, ret[attr])

        result.x = np.atleast_1d(result.x)
        result.chisqr = result.residual = self.__residual(result.x, False)
        result.nvarys = len(start_vals)
        result.ndata = 1
        result.nfree = 1
        if isinstance(result.residual, ndarray):
            result.chisqr = (result.chisqr**2).sum()
            result.ndata = len(result.residual)
            result.nfree = result.ndata - result.nvarys
        result.redchi = result.chisqr / result.nfree
        # this is -2*loglikelihood
        _neg2_log_likel = result.ndata * np.log(result.chisqr / result.ndata)
        result.aic = _neg2_log_likel + 2 * result.nvarys
        result.bic = _neg2_log_likel + np.log(result.ndata) * result.nvarys
        return result

    def leastsq(self, params=None, **kws):
        """Use Levenberg-Marquardt minimization to perform a fit.

        It assumes that the input Parameters have been initialized, and
        a function to minimize has been properly set up.
        When possible, this calculates the estimated uncertainties and
        variable correlations from the covariance matrix.

        This method calls :scipydoc:`optimize.leastsq`.
        By default, numerical derivatives are used, and the following
        arguments are set:

        +------------------+----------------+------------------------------------------------------------+
        | :meth:`leastsq`  |  Default Value | Description                                                |
        | arg              |                |                                                            |
        +==================+================+============================================================+
        |   xtol           |  1.e-7         | Relative error in the approximate solution                 |
        +------------------+----------------+------------------------------------------------------------+
        |   ftol           |  1.e-7         | Relative error in the desired sum of squares               |
        +------------------+----------------+------------------------------------------------------------+
        |   maxfev         | 2000*(nvar+1)  | Maximum number of function calls (nvar= # of variables)    |
        +------------------+----------------+------------------------------------------------------------+
        |   Dfun           | ``None``       | Function to call for Jacobian calculation                  |
        +------------------+----------------+------------------------------------------------------------+

        Parameters
        ----------
        params : :class:`lmfit.parameter.Parameters`, optional
           Parameters to use as starting point.
        kws : dict, optional
            Minimizer options to pass to :scipydoc:`optimize.leastsq`.

        Returns
        -------
        :class:`MinimizerResult`
            Object containing the optimized parameter
            and several goodness-of-fit statistics.


        .. versionchanged:: 0.9.0
           Return value changed to :class:`MinimizerResult`.

        """
        result = self.prepare_fit(params=params)
        result.method = 'leastsq'
        vars = result.init_vals
        nvars = len(vars)
        lskws = dict(full_output=1, xtol=1.e-7, ftol=1.e-7, col_deriv=False,
                     gtol=1.e-7, maxfev=2000*(nvars+1), Dfun=None)

        lskws.update(self.kws)
        lskws.update(kws)

        self.col_deriv = False
        if lskws['Dfun'] is not None:
            self.jacfcn = lskws['Dfun']
            self.col_deriv = lskws['col_deriv']
            lskws['Dfun'] = self.__jacobian

        # suppress runtime warnings during fit and error analysis
        orig_warn_settings = np.geterr()
        np.seterr(all='ignore')

        lsout = scipy_leastsq(self.__residual, vars, **lskws)
        _best, _cov, infodict, errmsg, ier = lsout
        result.aborted = self._abort
        self._abort = False

        result.residual = resid = infodict['fvec']
        result.ier = ier
        result.lmdif_message = errmsg
        result.success = ier in [1, 2, 3, 4]
        if result.aborted:
            result.message = 'Fit aborted by user callback.'
            result.success = False
        elif ier in {1, 2, 3}:
            result.message = 'Fit succeeded.'
        elif ier == 0:
            result.message = ('Invalid Input Parameters. I.e. more variables '
                              'than data points given, tolerance < 0.0, or '
                              'no data provided.')
        elif ier == 4:
            result.message = 'One or more variable did not affect the fit.'
        elif ier == 5:
            result.message = self._err_maxfev % lskws['maxfev']
        else:
            result.message = 'Tolerance seems to be too small.'

        result.ndata = len(resid)

        result.chisqr = (resid**2).sum()
        result.nfree = (result.ndata - nvars)
        result.redchi = result.chisqr / result.nfree
        result.nvarys = nvars
        # this is -2*loglikelihood
        _neg2_log_likel = result.ndata * np.log(result.chisqr / result.ndata)
        result.aic = _neg2_log_likel + 2 * result.nvarys
        result.bic = _neg2_log_likel + np.log(result.ndata) * result.nvarys

        params = result.params

        # need to map _best values to params, then calculate the
        # grad for the variable parameters
        grad = ones_like(_best)
        vbest = ones_like(_best)

        # ensure that _best, vbest, and grad are not
        # broken 1-element ndarrays.
        if len(np.shape(_best)) == 0:
            _best = np.array([_best])
        if len(np.shape(vbest)) == 0:
            vbest = np.array([vbest])
        if len(np.shape(grad)) == 0:
            grad = np.array([grad])

        for ivar, name in enumerate(result.var_names):
            grad[ivar] = params[name].scale_gradient(_best[ivar])
            vbest[ivar] = params[name].value

        # modified from JJ Helmus' leastsqbound.py
        infodict['fjac'] = transpose(transpose(infodict['fjac']) /
                                     take(grad, infodict['ipvt'] - 1))
        rvec = dot(triu(transpose(infodict['fjac'])[:nvars, :]),
                   take(eye(nvars), infodict['ipvt'] - 1, 0))
        try:
            result.covar = inv(dot(transpose(rvec), rvec))
        except (LinAlgError, ValueError):
            result.covar = None

        result.fjac = infodict['fjac']

        has_expr = False
        for par in params.values():
            par.stderr, par.correl = 0, None
            has_expr = has_expr or par.expr is not None

        # self.errorbars = error bars were successfully estimated
        result.errorbars = (result.covar is not None)
        if result.aborted:
            result.errorbars = False
        if result.errorbars:
            if self.scale_covar:
                result.covar *= result.redchi
            for ivar, name in enumerate(result.var_names):
                par = params[name]
                par.stderr = sqrt(result.covar[ivar, ivar])
                par.correl = {}
                try:
                    result.errorbars = result.errorbars and (par.stderr > 0.0)
                    for jvar, varn2 in enumerate(result.var_names):
                        if jvar != ivar:
                            par.correl[varn2] = (
                                result.covar[ivar, jvar] /
                                (par.stderr * sqrt(result.covar[jvar, jvar])))
                except:
                    result.errorbars = False

            if has_expr:
                # uncertainties on constrained parameters:
                #   get values with uncertainties (including correlations),
                #   temporarily set Parameter values to these,
                #   re-evaluate contrained parameters to extract stderr
                #   and then set Parameters back to best-fit value
                try:
                    uvars = uncertainties.correlated_values(vbest, result.covar)
                except (LinAlgError, ValueError):
                    uvars = None
                if uvars is not None:
                    for par in params.values():
                        eval_stderr(par, uvars, result.var_names, params)
                    # restore nominal values
                    for v, nam in zip(uvars, result.var_names):
                        params[nam].value = v.nominal_value

        if not result.errorbars:
            result.message = '%s Could not estimate error-bars.' % result.message

        np.seterr(**orig_warn_settings)
        return result

    def brute(self, params=None, Ns=20, keep=50):
        """Use the `brute` method to find the global minimum of a function.

        The following parameters are passed to :scipydoc:`optimize.brute`
        and cannot be changed:

        +-------------------+-------+----------------------------------------+
        | :meth:`brute` arg | Value | Description                            |
        +===================+=======+========================================+
        |   full_output     | 1     | Return the evaluation grid and         |
        |                   |       | the objective function's values on it. |
        +-------------------+-------+----------------------------------------+
        |   finish          | None  | No "polishing" function is to be used  |
        |                   |       | after the grid search.                 |
        +-------------------+-------+----------------------------------------+
        |   disp            | False | Do not print convergence messages      |
        |                   |       | (when finish is not None).             |
        +-------------------+-------+----------------------------------------+

        It assumes that the input Parameters have been initialized, and a
        function to minimize has been properly set up.

        Parameters
        ----------
        params : :class:`lmfit.parameter.Parameters` object, optional
            Contains the Parameters for the model; if None, then the
            Parameters used to initialize the Minimizer object are used.
        Ns : int, optional
            Number of grid points along the axes, if not otherwise specified
            (see Notes).
        keep : int, optional
            Number of best candidates from the brute force method that are
            stored in the :attr:`candidates` attribute. If 'all', then all grid
            points from :scipydoc:`optimize.brute` are stored as candidates.

        Returns
        -------
        :class:`MinimizerResult`
            Object containing the parameters from the brute force method.
            The return values (`x0`, `fval`, `grid`, `Jout`) from
            :scipydoc:`optimize.brute` are stored as `brute_<parname>` attributes.
            The `MinimizerResult` also contains the `candidates` attribute and
            `show_candidates()` method. The `candidates` attribute contains the
            parameters and chisqr from the brute force method as a namedtuple,
            ('Candidate', ['params', 'score']), sorted on the (lowest) chisqr
            value. To access the values for a particular candidate one can use
            `result.candidate[#].params` or `result.candidate[#].score`, where
            a lower # represents a better candidate. The `show_candidates(#)`
            uses the :meth:`pretty_print` method to show a specific candidate-#
            or all candidates when no number is specified.


        .. versionadded:: 0.96


        Notes
        -----
        The :meth:`brute` method evalutes the function at each point of a
        multidimensional grid of points. The grid points are generated from the
        parameter ranges using `Ns` and (optional) `brute_step`.
        The implementation in :scipydoc:`optimize.brute` requires finite bounds
        and the `range` is specified as a two-tuple `(min, max)` or slice-object
        `(min, max, brute_step)`. A slice-object is used directly, whereas a
        two-tuple is converted to a slice object that interpolates `Ns` points
        from `min` to `max`, inclusive.

        In addition, the :meth:`brute` method in lmfit, handles three other
        scenarios given below with their respective slice-object:

            - lower bound (:attr:`min`) and :attr:`brute_step` are specified:
                range = (min, min + Ns*brute_step, brute_step).
            - upper bound (:attr:`max`) and :attr:`brute_step` are specified:
                range = (max - Ns*brute_step, max, brute_step).
            - numerical value (:attr:`value`) and :attr:`brute_step` are specified:
                range = (value - (Ns//2)*brute_step, value + (Ns//2)*brute_step, brute_step).

        """
        result = self.prepare_fit(params=params)
        result.method = 'brute'

        brute_kws = dict(full_output=1, finish=None, disp=False)

        varying = np.asarray([par.vary for par in self.params.values()])
        replace_none = lambda x, sign: sign*np.inf if x is None else x
        lower_bounds = np.asarray([replace_none(i.min, -1) for i in
                                   self.params.values()])[varying]
        upper_bounds = np.asarray([replace_none(i.max, 1) for i in
                                   self.params.values()])[varying]
        value = np.asarray([i.value for i in self.params.values()])[varying]
        stepsize = np.asarray([i.brute_step for i in self.params.values()])[varying]

        ranges = []
        for i, step in enumerate(stepsize):
            if np.all(np.isfinite([lower_bounds[i], upper_bounds[i]])):
                # lower AND upper bounds are specified (brute_step optional)
                par_range = ((lower_bounds[i], upper_bounds[i], step)
                             if step else (lower_bounds[i], upper_bounds[i]))
            elif np.isfinite(lower_bounds[i]) and step:
                # lower bound AND brute_step are specified
                par_range = (lower_bounds[i], lower_bounds[i] + Ns*step, step)
            elif np.isfinite(upper_bounds[i]) and step:
                # upper bound AND brute_step are specified
                par_range = (upper_bounds[i] - Ns*step, upper_bounds[i], step)
            elif np.isfinite(value[i]) and step:
                # no bounds, but an initial value is specified
                par_range = (value[i] - (Ns//2)*step, value[i] + (Ns//2)*step,
                             step)
            else:
                raise ValueError('Not enough information provided for the brute '
                                 'force method. Please specify bounds or at '
                                 'least an initial value and brute_step for '
                                 'parameter "{}".'.format(result.var_names[i]))
            ranges.append(par_range)

        ret = scipy_brute(self.penalty_brute, tuple(ranges), Ns=Ns, **brute_kws)

        result.brute_x0 = ret[0]
        result.brute_fval = ret[1]
        result.brute_grid = ret[2]
        result.brute_Jout = ret[3]

        # sort the results of brute and populate .candidates attribute
        grid_score = ret[3].ravel()  # chisqr
        grid_points = [par.ravel() for par in ret[2]]

        if len(result.var_names) == 1:
            grid_result = np.array([res for res in zip(zip(grid_points), grid_score)],
                                   dtype=[('par', 'O'), ('score', 'float64')])
        else:
            grid_result = np.array([res for res in zip(zip(*grid_points), grid_score)],
                                   dtype=[('par', 'O'), ('score', 'float64')])
        grid_result_sorted = grid_result[grid_result.argsort(order='score')]

        result.candidates = []
        candidate = namedtuple('Candidate', ['params', 'score'])

        if keep == 'all':
            keep_candidates = len(grid_result_sorted)
        else:
            keep_candidates = min(len(grid_result_sorted), keep)

        for data in grid_result_sorted[:keep_candidates]:
            pars = deepcopy(self.params)
            for i, par in enumerate(result.var_names):
                pars[par].value = data[0][i]
            result.candidates.append(candidate(params=pars, score=data[1]))

        result.params = result.candidates[0].params
        result.chisqr = ret[1]

        return result

    def minimize(self, method='leastsq', params=None, **kws):
        """Perform the minimization.

        Parameters
        ----------
        method : str, optional
            Name of the fitting method to use. Valid values are:

            - `'leastsq'`: Levenberg-Marquardt (default).
              Uses `scipy.optimize.leastsq`.
            - `'least_squares'`: Levenberg-Marquardt.
              Uses `scipy.optimize.least_squares`.
            - 'nelder': Nelder-Mead
            - `'lbfgsb'`: L-BFGS-B
            - `'powell'`: Powell
            - `'cg'`: Conjugate-Gradient
            - `'newton'`: Newton-CG
            - `'cobyla'`: Cobyla
            - `'tnc'`: Truncate Newton
            - `'trust-ncg'`: Trust Newton-CGn
            - `'dogleg'`: Dogleg
            - `'slsqp'`: Sequential Linear Squares Programming
            - `'differential_evolution'`: differential evolution
            - `'brute'`: brute force method.
              Uses `scipy.optimize.brute`.

            For more details on the fitting methods please refer to the
            `scipy docs <http://docs.scipy.org/doc/scipy/reference/optimize.html>`__.

        params : :class:`lmfit.parameter.Parameters` object.
            Parameters of the model to use as starting values.

        **kwargs
            Additional arguments are passed to the underlying minimization
            method.

        Returns
        -------
        :class:`MinimizerResult`
            Object containing the optimized parameter
            and several goodness-of-fit statistics.


        .. versionchanged:: 0.9.0
           Return value changed to :class:`MinimizerResult`.

        """
        function = self.leastsq
        kwargs = {'params': params}
        kwargs.update(self.kws)
        kwargs.update(kws)

        user_method = method.lower()
        if user_method.startswith('leasts'):
            function = self.leastsq
        elif user_method.startswith('least_s'):
            function = self.least_squares
        elif user_method.startswith('brute'):
            function = self.brute
        else:
            function = self.scalar_minimize
            for key, val in SCALAR_METHODS.items():
                if (key.lower().startswith(user_method) or
                        val.lower().startswith(user_method)):
                    kwargs['method'] = val
        return function(**kwargs)


def _lnprior(theta, bounds):
    """Calculate an improper uniform log-prior probability.

    Parameters
    ----------
    theta : sequence
        Float parameter values (only those being varied)
    bounds : np.ndarray
        Lower and upper bounds of parameters that are varying.
        Has shape (nvarys, 2).

    Returns
    -------
    lnprob : float
        Log prior probability

    """
    if np.any(theta > bounds[:, 1]) or np.any(theta < bounds[:, 0]):
        return -np.inf
    else:
        return 0


def _lnpost(theta, userfcn, params, var_names, bounds, userargs=(),
            userkws=None, float_behavior='posterior', is_weighted=True,
            nan_policy='raise'):
    """Calculate the log-posterior probability.

    See the `Minimizer.emcee` method for more details.

    Parameters
    ----------
    theta : sequence
        Float parameter values (only those being varied)
    userfcn : callable
        User objective function
    params : lmfit.Parameters
        The entire set of Parameters
    var_names : list
        The names of the parameters that are varying
    bounds : np.ndarray
        Lower and upper bounds of parameters. Has shape (nvarys, 2).
    userargs : tuple, optional
        Extra positional arguments required for user objective function
    userkws : dict, optional
        Extra keyword arguments required for user objective function
    float_behavior : str, optional
        Specifies meaning of objective when it returns a float. One of:

        'posterior' - objective function returnins a log-posterior
                      probability.
        'chi2' - objective function returns a chi2 value.

    is_weighted : bool
        If `userfcn` returns a vector of residuals then `is_weighted`
        specifies if the residuals have been weighted by data uncertainties.
    nan_policy : str, optional
        Specifies action if `userfcn` returns nan
        values. One of:

            'raise' - a `ValueError` is raised
            'propagate' - the values returned from `userfcn` are un-altered
            'omit' - the non-finite values are filtered.


    Returns
    -------
    lnprob : float
        Log posterior probability

    """
    # the comparison has to be done on theta and bounds. DO NOT inject theta
    # values into Parameters, then compare Parameters values to the bounds.
    # Parameters values are clipped to stay within bounds.
    if np.any(theta > bounds[:, 1]) or np.any(theta < bounds[:, 0]):
        return -np.inf

    for name, val in zip(var_names, theta):
        params[name].value = val

    userkwargs = {}
    if userkws is not None:
        userkwargs = userkws

    # update the constraints
    params.update_constraints()

    # now calculate the log-likelihood
    out = userfcn(params, *userargs, **userkwargs)
    out = _nan_policy(out, nan_policy=nan_policy, handle_inf=False)

    lnprob = np.asarray(out).ravel()

    if lnprob.size > 1:
        # objective function returns a vector of residuals
        if '__lnsigma' in params and not is_weighted:
            # marginalise over a constant data uncertainty
            __lnsigma = params['__lnsigma'].value
            c = np.log(2 * np.pi) + 2 * __lnsigma
            lnprob = -0.5 * np.sum((lnprob / np.exp(__lnsigma)) ** 2 + c)
        else:
            lnprob = -0.5 * (lnprob * lnprob).sum()
    else:
        # objective function returns a single value.
        # use float_behaviour to figure out if the value is posterior or chi2
        if float_behavior == 'posterior':
            pass
        elif float_behavior == 'chi2':
            lnprob *= -0.5
        else:
            raise ValueError("float_behaviour must be either 'posterior' or"
                             " 'chi2' " + float_behavior)

    return lnprob


def _make_random_gen(seed):
    """Turn seed into a np.random.RandomState instance.

    If seed is None, return the RandomState singleton used by np.random.
    If seed is an int, return a new RandomState instance seeded with
    seed. If seed is already a RandomState instance, return it.
    Otherwise raise ValueError.

    """
    if seed is None or seed is np.random:
        return np.random.mtrand._rand
    if isinstance(seed, (numbers.Integral, np.integer)):
        return np.random.RandomState(seed)
    if isinstance(seed, np.random.RandomState):
        return seed
    raise ValueError('%r cannot be used to seed a numpy.random.RandomState'
                     ' instance' % seed)


def _nan_policy(a, nan_policy='raise', handle_inf=True):
    """Specify behaviour when an array contains np.nan or np.inf.

    Parameters
    ----------
    a : array_like
        Input array to consider
    nan_policy : str, optional
        One of:

        'raise' - raise a `ValueError` if `a` contains NaN.
        'propagate' - propagate NaN
        'omit' - filter NaN from input array
    handle_inf : bool, optional
        As well as nan consider +/- inf

    Returns
    -------
    filtered_array : array_like

    Note
    ----
    This function is copied, then modified, from
    scipy/stats/stats.py/_contains_nan

    """
    policies = ['propagate', 'raise', 'omit']

    if handle_inf:
        handler_func = lambda a: ~np.isfinite(a)
    else:
        handler_func = np.isnan

    if nan_policy == 'propagate':
        # nan values are ignored.
        return a
    elif nan_policy == 'raise':
        try:
            # Calling np.sum to avoid creating a huge array into memory
            # e.g. np.isnan(a).any()
            with np.errstate(invalid='ignore'):
                contains_nan = handler_func(np.sum(a))
        except TypeError:
            # If the check cannot be properly performed we fallback to omiting
            # nan values and raising a warning. This can happen when attempting to
            # sum things that are not numbers (e.g. as in the function `mode`).
            contains_nan = False
            warnings.warn("The input array could not be properly checked for nan "
                          "values. nan values will be ignored.", RuntimeWarning)

        if contains_nan:
            raise ValueError("The input contains nan values")
        return a

    elif nan_policy == 'omit':
        # nans are filtered
        mask = handler_func(a)
        return a[~mask]
    else:
        raise ValueError("nan_policy must be one of {%s}" %
                         ', '.join("'%s'" % s for s in policies))


def minimize(fcn, params, method='leastsq', args=None, kws=None,
             scale_covar=True, iter_cb=None, reduce_fcn=None, **fit_kws):
    """Perform a fit of a set of parameters by minimizing an objective (or
    "cost") function using one one of the several available methods.

    The minimize function takes a objective function to be minimized,
    a dictionary (:class:`lmfit.parameter.Parameters`) containing the model
    parameters, and several optional arguments.

    Parameters
    ----------
    fcn : callable
        Objective function to be minimized. When method is `leastsq` or
        `least_squares`, the objective function should return an array
        of residuals (difference between model and data) to be minimized
        in a least squares sense. With the scalar methods the objective
        function can either return the residuals array or a single scalar
        value. The function must have the signature:
        `fcn(params, *args, **kws)`
    params : :class:`lmfit.parameter.Parameters` object
        Contains the Parameters for the model.
    method : str, optional
        Name of the fitting method to use. Valid values are:

        - `'leastsq'`: Levenberg-Marquardt (default).
          Uses `scipy.optimize.leastsq`.
        - `'least_squares'`: Levenberg-Marquardt.
          Uses `scipy.optimize.least_squares`.
        - 'nelder': Nelder-Mead
        - `'lbfgsb'`: L-BFGS-B
        - `'powell'`: Powell
        - `'cg'`: Conjugate-Gradient
        - `'newton'`: Newton-CG
        - `'cobyla'`: Cobyla
        - `'tnc'`: Truncate Newton
        - `'trust-ncg'`: Trust Newton-CGn
        - `'dogleg'`: Dogleg
        - `'slsqp'`: Sequential Linear Squares Programming
        - `'differential_evolution'`: differential evolution
        - `'brute'`: brute force method.
          Uses `scipy.optimize.brute`.

        For more details on the fitting methods please refer to the
        `scipy docs <http://docs.scipy.org/doc/scipy/reference/optimize.html>`__.

    args : tuple, optional
        Positional arguments to pass to `fcn`.
    kws : dict, optional
        Keyword arguments to pass to `fcn`.
    iter_cb : callable, optional
        Function to be called at each fit iteration. This function should
        have the signature `iter_cb(params, iter, resid, *args, **kws)`,
        where where `params` will have the current parameter values, `iter`
        the iteration, `resid` the current residual array, and `*args`
        and `**kws` as passed to the objective function.
    scale_covar : bool, optional
        Whether to automatically scale the covariance matrix (leastsq only).
    reduce_fcn : str or callable, optional
        Function to convert a residual array to a scalar value for the scalar
        minimizers. See notes in `Minimizer`.
    fit_kws : dict, optional
        Options to pass to the minimizer being used.

    Returns
    -------
    :class:`MinimizerResult`
        Object containing the optimized parameter
        and several goodness-of-fit statistics.


    .. versionchanged:: 0.9.0
        Return value changed to :class:`MinimizerResult`.

    Notes
    -----
    The objective function should return the value to be minimized. For the
    Levenberg-Marquardt algorithm from leastsq(), this returned value must
    be an array, with a length greater than or equal to the number of
    fitting variables in the model. For the other methods, the return value
    can either be a scalar or an array. If an array is returned, the sum of
    squares of the array will be sent to the underlying fitting method,
    effectively doing a least-squares optimization of the return values.

    A common use for `args` and `kws` would be to pass in other
    data needed to calculate the residual, including such things as the
    data array, dependent variable, uncertainties in the data, and other
    data structures for the model calculation.

    On output, `params` will be unchanged.  The best-fit values, and where
    appropriate, estimated uncertainties and correlations, will all be
    contained in the returned :class:`MinimizerResult`.  See
    :ref:`fit-results-label` for further details.

    This function is simply a wrapper around :class:`Minimizer`
    and is equivalent to::

        fitter = Minimizer(fcn, params, fcn_args=args, fcn_kws=kws,
                           iter_cb=iter_cb, scale_covar=scale_covar, **fit_kws)
        fitter.minimize(method=method)

    """
    fitter = Minimizer(fcn, params, fcn_args=args, fcn_kws=kws,
                       iter_cb=iter_cb, scale_covar=scale_covar,
                       reduce_fcn=reduce_fcn, **fit_kws)
    return fitter.minimize(method=method)<|MERGE_RESOLUTION|>--- conflicted
+++ resolved
@@ -866,13 +866,7 @@
             `result.flatchain[parname]`. The ``lnprob`` attribute contains the
             log probability for each sample in ``chain``. The sample with the
             highest probability corresponds to the maximum likelihood estimate.
-<<<<<<< HEAD
-        sampler_kwargs : dict, optional
-            Add any sampler keyword arguments here., Typically ``a``,
-            ``betas`` or ``Tmax``
-=======
-
->>>>>>> 455b252a
+
         Notes
         -----
         This method samples the posterior distribution of the parameters using
